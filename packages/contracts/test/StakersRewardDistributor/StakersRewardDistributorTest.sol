--- conflicted
+++ resolved
@@ -22,19 +22,6 @@
   NetworkController network;
 
   function setUp() public {
-<<<<<<< HEAD
-    uint256[] memory shares = new uint256[](2);
-    shares[0] = 50;
-    shares[1] = 50;
-    address[] memory holders = new address[](2);
-    holders[0] = address(this);
-    holders[1] = address(1);
-
-    token = new tSQD(holders, shares);
-    network = new NetworkController(2, 1);
-    rewards = new StakingHelper(token, network);
-    token.approve(address(rewards), type(uint256).max);
-=======
     (tSQD _token, Router router) = deployAll();
     token = _token;
     network = NetworkController(address(router.networkController()));
@@ -43,7 +30,6 @@
     router.setStaking(staking);
     token.transfer(address(1), token.totalSupply() / 2);
     token.approve(address(staking), type(uint256).max);
->>>>>>> 6a6a6e5f
     hoax(address(1));
     token.approve(address(staking), type(uint256).max);
     staking.grantRole(staking.REWARDS_DISTRIBUTOR_ROLE(), address(this));
