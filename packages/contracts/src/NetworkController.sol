// SPDX-License-Identifier: UNLICENSED
pragma solidity 0.8.19;

import "@openzeppelin/contracts/access/AccessControl.sol";
import "./interfaces/INetworkController.sol";

/**
 * @title Network Controller Contract
 * @dev Contract that controls network parameters
 * All setters can only be called by admin
 * See getters descriptions in interface
 */
contract NetworkController is AccessControl, INetworkController {
  uint256 internal constant ONE_BASIS_POINT = 10_000;

  uint128 public epochLength;
  uint128 public firstEpochBlock;
  uint256 public bondAmount;
  uint128 internal epochCheckpoint;
  uint128 public storagePerWorkerInGb = 1000;
  uint256 public delegationLimitCoefficientInBP = 2_000;

  constructor(uint128 _epochLength, uint256 _bondAmount) {
    require(_epochLength > 1, "Epoch length too short");
    require(_epochLength < 100 days, "Epoch length too long");

    _setupRole(DEFAULT_ADMIN_ROLE, msg.sender);
    epochLength = _epochLength;
    firstEpochBlock = nextEpoch();
    setBondAmount(_bondAmount);
  }

  /// @dev Set amount of blocks in one epoch
  function setEpochLength(uint128 _epochLength) external onlyRole(DEFAULT_ADMIN_ROLE) {
    require(_epochLength > 1, "Epoch length too short");
    require(_epochLength < 100 days, "Epoch length too long");

    epochCheckpoint = epochNumber();
    epochLength = _epochLength;
    firstEpochBlock = nextEpoch();

    emit EpochLengthUpdated(_epochLength);
  }

  /// @dev Set amount of tokens required to register a worker
  function setBondAmount(uint256 _bondAmount) public onlyRole(DEFAULT_ADMIN_ROLE) {
    require(_bondAmount > 0, "Bond cannot be 0");
    require(_bondAmount < 1_000_000 ether, "Bond too large");

    bondAmount = _bondAmount;
    emit BondAmountUpdated(_bondAmount);
  }

  /// @dev Set amount of storage in Gigabytes each worker is expected to provide
  function setStoragePerWorkerInGb(uint128 _storagePerWorkerInGb) external onlyRole(DEFAULT_ADMIN_ROLE) {
    require(_storagePerWorkerInGb > 0, "Storage cannot be 0");
    require(_storagePerWorkerInGb < 1_000_000, "Storage per worker too large");

    storagePerWorkerInGb = _storagePerWorkerInGb;

    emit StoragePerWorkerInGbUpdated(_storagePerWorkerInGb);
  }

<<<<<<< HEAD
  /// @inheritdoc INetworkController
=======
  function setDelegationLimitCoefficient(uint256 _delegationLimitCoefficientInBP) external onlyRole(DEFAULT_ADMIN_ROLE) {
    delegationLimitCoefficientInBP = _delegationLimitCoefficientInBP;

    emit DelegationLimitCoefficientInBPUpdated(_delegationLimitCoefficientInBP);
  }

>>>>>>> 6a6a6e5f
  function nextEpoch() public view returns (uint128) {
    return (uint128(block.number) / epochLength + 1) * epochLength;
  }

  /// @inheritdoc INetworkController
  function epochNumber() public view returns (uint128) {
    uint128 blockNumber = uint128(block.number);
    if (blockNumber < firstEpochBlock) return epochCheckpoint;
    return (blockNumber - firstEpochBlock) / epochLength + epochCheckpoint + 1;
  }

  function delegationLimit() external view returns (uint256) {
    return delegationLimitCoefficientInBP * bondAmount / ONE_BASIS_POINT;
  }
}<|MERGE_RESOLUTION|>--- conflicted
+++ resolved
@@ -61,16 +61,13 @@
     emit StoragePerWorkerInGbUpdated(_storagePerWorkerInGb);
   }
 
-<<<<<<< HEAD
-  /// @inheritdoc INetworkController
-=======
   function setDelegationLimitCoefficient(uint256 _delegationLimitCoefficientInBP) external onlyRole(DEFAULT_ADMIN_ROLE) {
     delegationLimitCoefficientInBP = _delegationLimitCoefficientInBP;
 
     emit DelegationLimitCoefficientInBPUpdated(_delegationLimitCoefficientInBP);
   }
 
->>>>>>> 6a6a6e5f
+  /// @inheritdoc INetworkController
   function nextEpoch() public view returns (uint128) {
     return (uint128(block.number) / epochLength + 1) * epochLength;
   }
