// SPDX-License-Identifier: UNLICENSED
pragma solidity 0.8.19;

import "@openzeppelin/contracts/utils/Math/SafeCast.sol";

import "./interfaces/IRouter.sol";

/**
 * @title Reward Calculation Contract
 * @dev Contract that calculates rewards for workers and stakers
 * For more info, see https://github.com/subsquid/subsquid-network-contracts/wiki/Whitepaper#appendix-ii----rewards
 */
<<<<<<< HEAD
contract RewardCalculation {
  using SafeCast for uint256;
  using SafeCast for int256;
=======
contract RewardCalculation is IRewardCalculation {
  uint256 internal constant year = 365 days;
>>>>>>> 6a6a6e5f

  IRouter public immutable router;

  constructor(IRouter _router) {
    router = _router;
  }

  /// @dev APY based on target and actual storages
  /// smoothed base_apr function from [here](https://github.com/subsquid/subsquid-network-contracts/wiki/Whitepaper#reward-rate)
  function apy(uint256 target, uint256 actual) public pure returns (uint256) {
    int256 uRate = (target.toInt256() - actual.toInt256()) * 10000 / target.toInt256();
    if (uRate >= 9000) {
      return 7000;
    }
    if (uRate >= 0) {
      return 2500 + uRate.toUint256() / 2;
    }
    int256 resultApy = 2000 + uRate / 20;
    if (resultApy < 0) {
      return 0;
    }
    return resultApy.toUint256();
  }

  /// @return current APY for a worker with targetGb storage
  function currentApy(uint256 targetGb) public view returns (uint256) {
    return apy(
      targetGb, router.workerRegistration().getActiveWorkerCount() * router.networkController().storagePerWorkerInGb()
    );
  }

  /// @return reword for an epoch that lasted epochLengthInSeconds seconds
  function epochReward(uint256 targetGb, uint256 epochLengthInSeconds) public view returns (uint256) {
<<<<<<< HEAD
    return currentApy(targetGb) * workerRegistration.effectiveTVL() * epochLengthInSeconds / 365 days / 10000;
=======
    return currentApy(targetGb) * router.workerRegistration().effectiveTVL() * epochLengthInSeconds / year / 10000;
  }

  function boostFactor(uint256 duration) public pure returns (uint256) {
    if (duration < 60 days) {
      return 10000;
    }
    if (duration < 180 days) {
      return 10000 + (duration - 30 days) / 30 days * 2000;
    }
    if (duration < 360 days) {
      return 20000;
    }
    if (duration < 720 days) {
      return 25000;
    }
    return 30000;
>>>>>>> 6a6a6e5f
  }
}<|MERGE_RESOLUTION|>--- conflicted
+++ resolved
@@ -10,14 +10,9 @@
  * @dev Contract that calculates rewards for workers and stakers
  * For more info, see https://github.com/subsquid/subsquid-network-contracts/wiki/Whitepaper#appendix-ii----rewards
  */
-<<<<<<< HEAD
-contract RewardCalculation {
+contract RewardCalculation is IRewardCalculation {
   using SafeCast for uint256;
   using SafeCast for int256;
-=======
-contract RewardCalculation is IRewardCalculation {
-  uint256 internal constant year = 365 days;
->>>>>>> 6a6a6e5f
 
   IRouter public immutable router;
 
@@ -51,10 +46,7 @@
 
   /// @return reword for an epoch that lasted epochLengthInSeconds seconds
   function epochReward(uint256 targetGb, uint256 epochLengthInSeconds) public view returns (uint256) {
-<<<<<<< HEAD
-    return currentApy(targetGb) * workerRegistration.effectiveTVL() * epochLengthInSeconds / 365 days / 10000;
-=======
-    return currentApy(targetGb) * router.workerRegistration().effectiveTVL() * epochLengthInSeconds / year / 10000;
+    return currentApy(targetGb) * router.workerRegistration().effectiveTVL() * epochLengthInSeconds / 365 days / 10000;
   }
 
   function boostFactor(uint256 duration) public pure returns (uint256) {
@@ -71,6 +63,5 @@
       return 25000;
     }
     return 30000;
->>>>>>> 6a6a6e5f
   }
 }