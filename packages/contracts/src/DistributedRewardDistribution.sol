--- conflicted
+++ resolved
@@ -197,17 +197,11 @@
   }
 
   /// @dev Treasury claims rewards for an address
-<<<<<<< HEAD
   /// @notice Can only be called by the treasury
   /// @notice Claimable amount should drop to 0 after function call
   function claim(address who) external onlyRole(REWARDS_TREASURY_ROLE) returns (uint256 claimedAmount) {
-    claimedAmount = staking.claim(who);
-    uint256[] memory ownedWorkers = workers.getOwnedWorkers(who);
-=======
-  function claim(address who) external onlyRole(REWARDS_TREASURY_ROLE) returns (uint256) {
-    uint256 reward = router.staking().claim(who);
+    claimedAmount = router.staking().claim(who);
     uint256[] memory ownedWorkers = router.workerRegistration().getOwnedWorkers(who);
->>>>>>> 6a6a6e5f
     for (uint256 i = 0; i < ownedWorkers.length; i++) {
       uint256 workerId = ownedWorkers[i];
       claimedAmount += _claimable[workerId];
