pragma solidity 0.8.20;

import "@openzeppelin/contracts/utils/structs/EnumerableSet.sol";

import "./interfaces/IERC20WithMetadata.sol";
import "./interfaces/IRouter.sol";
import "./AccessControlledPausable.sol";
import "./interfaces/IGatewayRegistry.sol";

/**
 * @title Gateway Registry Contract
 * @dev Contract has a list of whitelisted gateways
 * Each gateway can stake tokens for a period of time to receive computation units (CUs)
 * Each gateway can allocate CUs to workers
 * Each gateway can unstake tokens
 * Allocation units are used by workers to track, if the gateway can perform queries on them
 */
contract GatewayRegistry is AccessControlledPausable, IGatewayRegistry {
  using EnumerableSet for EnumerableSet.Bytes32Set;

  uint256 constant BASIS_POINT_MULTIPLIER = 10000;

  struct Stake {
    uint256 amount;
    uint256 computationUnits;
    uint128 lockStart;
    uint128 lockEnd;
    uint128 duration;
    bool autoExtension;
    uint oldCUs;
  }

  struct Gateway {
    address operator;
    address ownAddress;
    bytes peerId;
    string metadata;
  }

  struct GatewayOperator {
    bool previousInteractions;
    address strategy;
    Stake stake;
    EnumerableSet.Bytes32Set ownedGateways;
  }

  IERC20WithMetadata public immutable token;
  IRouter public immutable router;
  mapping(bytes32 gatewayId => Gateway gateway) gateways;
  mapping(address operator => GatewayOperator) internal operators;
  mapping(address => bytes32 gatewayId) public gatewayByAddress;

  mapping(address strategy => bool) public isStrategyAllowed;
  address public defaultStrategy;

  uint256 internal tokenDecimals;
  uint256 public averageBlockTime = 12 seconds;
  /// @dev How much CU is given for a single SQD per 1000 blocks, not including boost factor
  uint256 public mana = 1_000;

  event Registered(address indexed gatewayOperator, bytes32 indexed id, bytes peerId);
  event Staked(
    address indexed gatewayOperator,
    uint256 amount,
    uint128 lockStart,
    uint128 lockEnd,
    uint256 computationUnits
  );
  event Unstaked(address indexed gatewayOperator, uint256 amount);
  event Unregistered(address indexed gatewayOperator, bytes peerId);

  event AllocatedCUs(address indexed gateway, bytes peerId, uint256[] workerIds, uint256[] shares);

  event StrategyAllowed(address indexed strategy, bool isAllowed);
  event DefaultStrategyChanged(address indexed strategy);
  event ManaChanged(uint256 newCuPerSQD);

  event MetadataChanged(address indexed gatewayOperator, bytes peerId, string metadata);
  event GatewayAddressChanged(address indexed gatewayOperator, bytes peerId, address newAddress);
  event UsedStrategyChanged(address indexed gatewayOperator, address strategy);
  event AutoextensionEnabled(address indexed gatewayOperator);
  event AutoextensionDisabled(address indexed gatewayOperator, uint128 lockEnd);

  event AverageBlockTimeChanged(uint256 newBlockTime);

  constructor(IERC20WithMetadata _token, IRouter _router) {
    token = _token;
    router = _router;
    tokenDecimals = 10 ** _token.decimals();
    isStrategyAllowed[address(0)] = true;
  }

  function register(bytes calldata peerId) external {
    register(peerId, "", address(0));
  }

  function register(bytes calldata peerId, string calldata metadata) external {
    register(peerId, metadata, address(0));
  }

  function register(bytes[] calldata peerId, string[] calldata metadata, address[] calldata gatewayAddress) external {
    require(peerId.length == metadata.length, "Length mismatch");
    require(peerId.length == gatewayAddress.length, "Length mismatch");
    for (uint256 i = 0; i < peerId.length; i++) {
      register(peerId[i], metadata[i], gatewayAddress[i]);
    }
  }

  /// @dev Register new gateway with given libP2P peerId
  function register(bytes calldata peerId, string memory metadata, address gatewayAddress) public whenNotPaused {
    require(peerId.length > 0, "Cannot set empty peerId");
    bytes32 peerIdHash = keccak256(peerId);
    require(gateways[peerIdHash].operator == address(0), "PeerId already registered");
    if (!operators[msg.sender].previousInteractions) {
      useStrategy(defaultStrategy);
    }
    gateways[peerIdHash] =
      Gateway({operator: msg.sender, ownAddress: gatewayAddress, peerId: peerId, metadata: metadata});
    operators[msg.sender].ownedGateways.add(peerIdHash);

    emit Registered(msg.sender, peerIdHash, peerId);
    emit MetadataChanged(msg.sender, peerId, metadata);

    setGatewayAddress(peerId, gatewayAddress);
  }

  function unregister(bytes[] calldata peerId) external {
    for (uint256 i = 0; i < peerId.length; i++) {
      unregister(peerId[i]);
    }
  }

  /// @dev Unregister gateway
  function unregister(bytes calldata peerId) public whenNotPaused {
    (Gateway storage gateway, bytes32 peerIdHash) = _getGateway(peerId);
    _requireOperator(gateway);
    require(operators[msg.sender].ownedGateways.remove(peerIdHash), "Gateway not removed from operator");
    delete gatewayByAddress[gateway.ownAddress];
    delete gateways[peerIdHash];
    delete stakes[peerIdHash];

    emit Unregistered(msg.sender, peerId);
  }

  /**
   * @dev Stake tokens for a period of time
   * @notice Allocation units are given according to the non-linear formula
   * mana * duration * boostFactor, where boostFactor is specified in reward calculation contract
   * All stakes are stored separately, so that we can track, when funds are unlocked
   */
  function stake(uint256 amount, uint128 durationBlocks, bool withAutoExtension) public whenNotPaused {
    require(operators[msg.sender].stake.amount == 0, "Stake already exists, call addStake instead");
    uint256 _computationUnits = computationUnitsAmount(amount, durationBlocks);
    uint128 lockStart = router.networkController().nextEpoch();
    uint128 lockEnd = withAutoExtension ? type(uint128).max : lockStart + durationBlocks;
    operators[msg.sender].stake = Stake(amount, _computationUnits, lockStart, lockEnd, durationBlocks, withAutoExtension, 0);
    token.transferFrom(msg.sender, address(this), amount);

    emit Staked(msg.sender, amount, lockStart, lockEnd, _computationUnits);

    if (withAutoExtension) {
      emit AutoextensionEnabled(msg.sender);
    } else {
      emit AutoextensionDisabled(msg.sender, lockEnd);
    }
  }

  function stake(uint256 amount, uint128 durationBlocks) external {
    stake(amount, durationBlocks, false);
  }

  function addStake(uint amount) public whenNotPaused {
    Stake storage _stake = operators[msg.sender].stake;
    require(_stake.amount > 0, "Cannot add stake when nothing was staked");
    require(_stake.lockStart <= block.number, "Stake is not started");
    uint256 _computationUnits = computationUnitsAmount(amount, _stake.duration);
    _stake.lockStart = router.networkController().nextEpoch();
    _stake.lockEnd = _stake.autoExtension ? type(uint128).max : _stake.lockStart + _stake.duration;
    _stake.oldCUs = _stake.computationUnits;
    _stake.computationUnits += _computationUnits;
    _stake.amount += amount;
    token.transferFrom(msg.sender, address(this), amount);

    emit Staked(msg.sender, amount, _stake.lockStart, _stake.lockEnd, _computationUnits);
  }

  /// @dev Unstake tokens. Only tokens past the lock period can be unstaked
  function unstake() external whenNotPaused {
    require(operators[msg.sender].stake.lockEnd <= block.number, "Stake is locked");
    uint256 amount = operators[msg.sender].stake.amount;
    require(amount > 0, "Nothing to unstake");
    delete operators[msg.sender].stake;

    token.transfer(msg.sender, amount);

    emit Unstaked(msg.sender, amount);
  }

  /// @dev The default strategy used is address(0) which is a manual allocation submitting
  function useStrategy(address strategy) public {
    require(isStrategyAllowed[strategy], "Strategy not allowed");
    operators[msg.sender].strategy = strategy;
    operators[msg.sender].previousInteractions = true;

    emit UsedStrategyChanged(msg.sender, strategy);
  }

  function getUsedStrategy(bytes calldata peerId) external view returns (address) {
    (Gateway storage gateway,) = _getGateway(peerId);
    return operators[gateway.operator].strategy;
  }

  /// @return Amount of computation units available for the gateway in the current epoch
  function computationUnitsAvailable(bytes calldata peerId) external view returns (uint256) {
    (Gateway storage gateway,) = _getGateway(peerId);

    Stake memory _stake = operators[gateway.operator].stake;
    uint256 blockNumber = block.number;
    if (_stake.lockEnd <= blockNumber) {
      return 0;
    }
    uint computationUnits = _stake.lockStart > blockNumber ? _stake.oldCUs : _stake.computationUnits;
    uint256 epochLength = uint256(router.networkController().epochLength());
<<<<<<< HEAD
    for (uint256 i = 0; i < _stakes.length; i++) {
      Stake memory _stake = _stakes[i];
      if (_stake.lockStart <= blockNumber && _stake.lockEnd > blockNumber) {
        if (_stakes[i].lockEnd - _stakes[i].lockStart <= epochLength) {
          total += _stake.computationUnits;
        } else {
          total += _stake.computationUnits * epochLength / (uint256(_stake.lockEnd - _stake.lockStart));
        }
      }
=======
    if (_stake.duration <= epochLength) {
      return computationUnits;
>>>>>>> ddcad590
    }
    return computationUnits * epochLength / uint256(_stake.duration);
  }

  /**
   * @dev Allocate computation units to workers
   * Allocates i-th amount of cus to the worker with i-ths workerId
   * Sum of all cus should not exceed the amount of available cus
   */
  function allocateComputationUnits(uint256[] calldata workerIds, uint256[] calldata cus) external whenNotPaused {
    require(workerIds.length == cus.length, "Length mismatch");
    Gateway storage gateway = gateways[gatewayByAddress[msg.sender]];
    uint256 newlyAllocated = 0;
    uint256 workerIdCap = router.workerRegistration().nextWorkerId();
    for (uint256 i = 0; i < workerIds.length; i++) {
      require(workerIds[i] < workerIdCap, "Worker does not exist");
      newlyAllocated += cus[i];
    }
    require(newlyAllocated <= 10000, "Over 100% of CUs allocated");

    emit AllocatedCUs(msg.sender, gateway.peerId, workerIds, cus);
  }

  /// @return How much computation units will be allocated for given staked amount and duration
  function computationUnitsAmount(uint256 amount, uint256 durationBlocks) public view returns (uint256) {
    return amount * durationBlocks * mana * router.rewardCalculation().boostFactor(durationBlocks * averageBlockTime)
      / (BASIS_POINT_MULTIPLIER * tokenDecimals * 1000);
  }

  /// @return Amount of tokens staked by the gateway
  function staked(address operator) external view returns (uint256) {
    return operators[operator].stake.amount;
  }

  /// @return Amount of tokens that can be unstaked by the gateway
  function canUnstake(address operator) public view returns (bool) {
    return operators[operator].stake.lockEnd <= block.number;
  }

  /// @return List of all stakes made by the gateway
  function getStake(address operator) external view returns (Stake memory) {
    return operators[operator].stake;
  }

  function getGateway(bytes calldata peerId) external view returns (Gateway memory) {
    return gateways[keccak256(peerId)];
  }

  function getMetadata(bytes calldata peerId) external view returns (string memory) {
    return gateways[keccak256(peerId)].metadata;
  }

  function getCluster(bytes calldata peerId) external view returns (bytes[] memory clusterPeerIds) {
    (Gateway storage gateway,) = _getGateway(peerId);
    bytes32[] memory hashedIds = operators[gateway.operator].ownedGateways.values();
    clusterPeerIds = new bytes[](hashedIds.length);
    for (uint256 i = 0; i < hashedIds.length; i++) {
      clusterPeerIds[i] = gateways[hashedIds[i]].peerId;
    }
    return clusterPeerIds;
  }

  function setMetadata(bytes calldata peerId, string calldata metadata) external {
    (Gateway storage gateway,) = _getGateway(peerId);
    _requireOperator(gateway);
    gateway.metadata = metadata;

    emit MetadataChanged(msg.sender, peerId, metadata);
  }

  function setGatewayAddress(bytes calldata peerId, address newAddress) public {
    (Gateway storage gateway, bytes32 peerIdHash) = _getGateway(peerId);
    _requireOperator(gateway);

    if (gateway.ownAddress != address(0)) {
      delete gatewayByAddress[gateway.ownAddress];
    }

    if (address(newAddress) != address(0)) {
      require(gatewayByAddress[newAddress] == bytes32(0), "Gateway address already registered");
      gatewayByAddress[newAddress] = peerIdHash;
    }
    gateway.ownAddress = newAddress;

    emit GatewayAddressChanged(msg.sender, peerId, newAddress);
  }

  function setIsStrategyAllowed(address strategy, bool isAllowed, bool isDefault) external onlyRole(DEFAULT_ADMIN_ROLE) {
    if (!isAllowed && (isDefault || defaultStrategy == strategy)) {
      revert("Cannot set disallowed strategy as default");
    }
    isStrategyAllowed[strategy] = isAllowed;
    if (isDefault) {
      defaultStrategy = strategy;
      emit DefaultStrategyChanged(strategy);
    }
    emit StrategyAllowed(strategy, isAllowed);
  }

  function setMana(uint256 _newMana) external onlyRole(DEFAULT_ADMIN_ROLE) {
    mana = _newMana;

    emit ManaChanged(_newMana);
  }

  function setAverageBlockTime(uint256 _newAverageBlockTime) external onlyRole(DEFAULT_ADMIN_ROLE) {
    averageBlockTime = _newAverageBlockTime;

    emit AverageBlockTimeChanged(_newAverageBlockTime);
  }

  function _saturatedDiff(uint128 a, uint128 b) internal pure returns (uint128) {
    if (b >= a) {
      return 0;
    }
    return a - b;
  }

  function disableAutoExtension() external {
    Stake storage _stake = operators[msg.sender].stake;
    require(_stake.autoExtension, "AutoExtension disabled");
    _stake.autoExtension = false;
    _stake.lockEnd = _stake.lockStart
      + (_saturatedDiff(uint128(block.number), _stake.lockStart) / _stake.duration + 1) * _stake.duration;

    emit AutoextensionDisabled(msg.sender, _stake.lockEnd);
  }

  function enableAutoExtension() external {
    Stake storage _stake = operators[msg.sender].stake;
    require(!_stake.autoExtension, "AutoExtension enabled");
    _stake.autoExtension = true;
    _stake.lockEnd = type(uint128).max;
    emit AutoextensionEnabled(msg.sender);
  }

  function _getGateway(bytes calldata peerId) internal view returns (Gateway storage gateway, bytes32 peerIdHash) {
    peerIdHash = keccak256(peerId);
    gateway = gateways[peerIdHash];
    require(gateway.operator != address(0), "Gateway not registered");
  }

  function _requireOperator(Gateway storage _gateway) internal view {
    require(_gateway.operator == msg.sender, "Only operator can call this function");
  }
}<|MERGE_RESOLUTION|>--- conflicted
+++ resolved
@@ -221,20 +221,8 @@
     }
     uint computationUnits = _stake.lockStart > blockNumber ? _stake.oldCUs : _stake.computationUnits;
     uint256 epochLength = uint256(router.networkController().epochLength());
-<<<<<<< HEAD
-    for (uint256 i = 0; i < _stakes.length; i++) {
-      Stake memory _stake = _stakes[i];
-      if (_stake.lockStart <= blockNumber && _stake.lockEnd > blockNumber) {
-        if (_stakes[i].lockEnd - _stakes[i].lockStart <= epochLength) {
-          total += _stake.computationUnits;
-        } else {
-          total += _stake.computationUnits * epochLength / (uint256(_stake.lockEnd - _stake.lockStart));
-        }
-      }
-=======
     if (_stake.duration <= epochLength) {
       return computationUnits;
->>>>>>> ddcad590
     }
     return computationUnits * epochLength / uint256(_stake.duration);
   }
