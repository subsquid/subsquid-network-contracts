--- conflicted
+++ resolved
@@ -66,16 +66,12 @@
   /// @dev How much CU is given for a single SQD per 1000 blocks, not including boost factor
   uint256 public mana;
   /// @dev How many gateways can be operated by a single wallet
-<<<<<<< HEAD
-  uint256 public maxGatewaysPerCluster = 10;
+  uint256 public maxGatewaysPerCluster;
   uint256 public minStake = 1;
-=======
-  uint256 public maxGatewaysPerCluster;
 
   constructor() {
     _disableInitializers();
   }
->>>>>>> 427adae9
 
   function initialize(IERC20WithMetadata _token, IRouter _router) external initializer {
     AccessControlledPausableUpgradeable.initialize();
